import io
import json
import os
from sys import argv

import typer
from focus_validator.validator import Validator
from PIL import Image
from rich import print
from typing_extensions import Annotated

from focus_converter.common.cli_options import (
    DATA_FORMAT_OPTION,
    DATA_PATH,
    EXPORT_INCLUDE_SOURCE_COLUMNS,
    EXPORT_PATH_OPTION,
    PARQUET_DATA_FORMAT_OPTION,
    PLAN_GRAPH_PATH,
    PROVIDER_OPTION,
)
from focus_converter.converter import FocusConverter
from focus_converter.data_loaders.data_loader import DataFormats
from focus_converter.data_loaders.provider_sensor import ProviderSensor

app = typer.Typer(name="FOCUS converters", add_completion=False)


@app.command(
    "convert-auto",
    help="Converts source cost data to FOCUS format automatically by reading data source to compute right provider and data format",
)
def main_auto(
    data_path: DATA_PATH,
    export_path: EXPORT_PATH_OPTION,
    export_include_source_columns: EXPORT_INCLUDE_SOURCE_COLUMNS = True,
    column_prefix: Annotated[
        str,
        typer.Option(
            help="Optional prefix to add to generated column names",
            rich_help_panel="Column Prefix",
        ),
    ] = (None,),
    converted_column_prefix: Annotated[
        str,
        typer.Option(
            help="Optional prefix to add to generated column names",
            rich_help_panel="Column Prefix",
        ),
    ] = ((None,),),
    validate: Annotated[
        bool,
        typer.Option(
            help="Validate generated data to match FOCUS spec.",
            rich_help_panel="Validation",
        ),
    ] = False,
    basename_template: Annotated[
        str,
        typer.Option(
            help="Specify a template string for output filename as opposed to guid-{i}.",
            rich_help_panel="Data Export",
        ),
    ] = None,
):
    provider_sensor = ProviderSensor(base_path=data_path)
    provider_sensor.load()

    converter = FocusConverter(
        column_prefix=column_prefix, converted_column_prefix=converted_column_prefix
    )
    converter.load_provider_conversion_configs()
    converter.load_data(
        data_path=data_path,
        data_format=provider_sensor.data_format,
        parquet_data_format=provider_sensor.parquet_data_format,
    )
    converter.configure_data_export(
        export_path=export_path,
        export_include_source_columns=export_include_source_columns,
        basename_template=basename_template,
    )
    converter.prepare_horizontal_conversion_plan(provider=provider_sensor.provider)
    converter.convert()

    if validate:
        for segment_file_name in os.listdir(export_path):
            file_path = os.path.join(export_path, segment_file_name)
            validator = Validator(
                data_filename=file_path,
                output_type="console",
                output_destination=None,
            )
            validator.load()
            validator.validate()
            break


@app.command("convert", help="Converts source cost data to FOCUS format")
def main(
    provider: PROVIDER_OPTION,
    export_path: EXPORT_PATH_OPTION,
    data_format: DATA_FORMAT_OPTION,
    data_path: DATA_PATH,
    parquet_data_format: PARQUET_DATA_FORMAT_OPTION = None,
    export_include_source_columns: EXPORT_INCLUDE_SOURCE_COLUMNS = True,
    column_prefix: Annotated[
        str,
        typer.Option(
            help="Optional prefix to add to generated column names",
            rich_help_panel="Column Prefix",
        ),
    ] = (None,),
    converted_column_prefix: Annotated[
        str,
        typer.Option(
            help="Optional prefix to add to generated column names",
            rich_help_panel="Column Prefix",
        ),
    ] = ((None,),),
    validate: Annotated[
        bool,
        typer.Option(
            help="Validate generated data to match FOCUS spec.",
            rich_help_panel="Validation",
        ),
    ] = False,
<<<<<<< HEAD
    validate_version: Annotated[
        str,
        typer.Option(
            help="Validate generated data to match specific FOCUS spec. version",
            rich_help_panel="Validation",
        ),
    ] = "0.5",
=======
    basename_template: Annotated[
        str,
        typer.Option(
            help="Specify a template string for output filename as opposed to `guid-{i}`.",
            rich_help_panel="Data Export",
        ),
    ] = None,
>>>>>>> 51ff39ef
):
    # compute function for conversion

    if data_format == DataFormats.PARQUET and parquet_data_format is None:
        raise typer.BadParameter("parquet_data_format required")

    converter = FocusConverter(
        column_prefix=column_prefix, converted_column_prefix=converted_column_prefix
    )
    converter.load_provider_conversion_configs()
    converter.load_data(
        data_path=data_path,
        data_format=data_format,
        parquet_data_format=parquet_data_format,
    )
    converter.configure_data_export(
        export_path=export_path,
        export_include_source_columns=export_include_source_columns,
        basename_template=basename_template,
    )
    converter.prepare_horizontal_conversion_plan(provider=provider)
    converter.convert()

    if validate:
        for segment_file_name in os.listdir(export_path):
            file_path = os.path.join(export_path, segment_file_name)
            validator = Validator(
                data_filename=file_path,
                output_type="console",
                output_destination=None,
                rules_version=validate_version,
            )
            validator.load()
            validator.validate()
            break


@app.command("explain", help="Show conversion plan and saves a graph as an image")
def explain(provider: PROVIDER_OPTION, image_path: PLAN_GRAPH_PATH):
    # function to show conversion plan
    converter = FocusConverter()
    converter.load_provider_conversion_configs()
    converter.prepare_horizontal_conversion_plan(provider=provider)

    image = Image.open(io.BytesIO(converter.explain()))
    image.save(image_path)


@app.command("list-providers", help="List available providers")
def list_providers():
    converter = FocusConverter()
    converter.load_provider_conversion_configs()
    print(json.dumps({"providers": list(converter.plans.keys())}, indent=4))


if __name__ == "__main__":
    if len(argv) == 1:
        # if no command specified, let the utility print the whole help message
        app(["--help"])
    else:
        app()<|MERGE_RESOLUTION|>--- conflicted
+++ resolved
@@ -124,7 +124,6 @@
             rich_help_panel="Validation",
         ),
     ] = False,
-<<<<<<< HEAD
     validate_version: Annotated[
         str,
         typer.Option(
@@ -132,7 +131,6 @@
             rich_help_panel="Validation",
         ),
     ] = "0.5",
-=======
     basename_template: Annotated[
         str,
         typer.Option(
@@ -140,7 +138,6 @@
             rich_help_panel="Data Export",
         ),
     ] = None,
->>>>>>> 51ff39ef
 ):
     # compute function for conversion
 
